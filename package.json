--- conflicted
+++ resolved
@@ -1,10 +1,6 @@
 {
   "name": "@xuyehua/remote-terminal-mcp",
-<<<<<<< HEAD
-  "version": "0.13.2",
-=======
   "version": "0.13.3",
->>>>>>> e50510d9
   "description": "A remote terminal MCP for Cursor",
   "main": "index.js",
   "bin": {
